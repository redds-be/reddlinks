--- conflicted
+++ resolved
@@ -1,22 +1,13 @@
 FROM golang:1.22-alpine3.19 as build
 
-<<<<<<< HEAD
-RUN apk update && apk add git
-=======
 ARG tag_version=noVersion
 ENV tag_version=$tag_version
->>>>>>> ca711ac5
 
 WORKDIR /go/src/reddlinks
 COPY . .
 
-RUN go mod download 
-<<<<<<< HEAD
-RUN version=$(git describe --tags) && sed "s/noVersion/$version/g" main.go > main.go.alt && mv main.go.alt main.go
-RUN CGO_ENABLED=0 go build -o /go/bin/reddlinks
-=======
+RUN go mod download
 RUN CGO_ENABLED=0 go build -ldflags="-X 'main.Version=$tag_version'" -o /go/bin/reddlinks
->>>>>>> ca711ac5
 
 FROM gcr.io/distroless/base-debian12
 
