--- conflicted
+++ resolved
@@ -2,7 +2,7 @@
 
 ## Docker compose
 
-`docker compose` can be used to automate the build and run step reddlinks.
+`docker compose` can be used to automate the building and running of reddlinks.
 
 By default, the docker-compose file uses the port 8080 (- "8080:8080"), feel free to change it for a more convenient one.
 /!\ Only change the first part of the ports statement (ex: "8081:8080").
@@ -23,11 +23,8 @@
 docker compose up -d
 ```
 
-<<<<<<< HEAD
-=======
 > Note: You could only use `docker compose up -d` if you don't want to display the version information.
 
->>>>>>> ca711ac5
 In case of errors, you can use `docker compose logs -f` to see the logs (it is recommended to use it when you start reddlinks for the first time to see if everything works):
 
 ```console
